import * as React from 'react';
<<<<<<< HEAD
import Typography from '@mui/material/Typography';
=======
import Typography from '@material-ui/core/Typography';
import ListItem from '@material-ui/core/ListItem';
import ListItemText from '@material-ui/core/ListItemText';
import List from '@material-ui/core/List';
import Box from '@material-ui/core/Box';
import { GatsbyImage } from "gatsby-plugin-image"
>>>>>>> 94359d25

export default function Manifesto({ galileo }) {
  return (
    <div>
      <Typography variant="subtitle2" paragraph={true}>
        The Insight Journal and the Scientific Method!
      </Typography>
      <Typography variant="overline" paragraph={true}>
        The Insight Journal seeks to provide a realistic support for the endeavor of scientific research in the domain of medical image processing.
      </Typography>
      <Typography variant="body1" paragraph={true}>
        The main motivation for creating the Journal was the insufficiency of the current publications in this domain. Most of those other publications' main purpose is to support the evaluation of scientific productivty for institutions where researchers are employed and for those institutions that provide research funds.
      </Typography>
      <Typography variant="body1" paragraph={true}>
        The delusional character of the current publishing system is clearly visible in its motto:
      </Typography>
      <Typography align="center" color="textSecondary" variant="body1" paragraph={true}>
        "Publish or Perish!"
      </Typography>
      <Typography variant="body1" paragraph={true}>
        Note that it does not say:
      </Typography>
      <Typography align="center" color="textSecondary" variant="body1" paragraph={true}>
        "Research or Perish!"
      </Typography>
      <Typography variant="body1" paragraph={true}>
        This nuance have resulted in the inversion of roles where researchers do work <strong>"in order to publish it"</strong>, not because that research work has a significant impact on their society. As a consequence, researchers only embark on publisheable activities, which of course does not include any significant depart from the views currently held by the establishment of Experts who serve as reviewers of journals.
      </Typography>
      <Typography variant="body1" paragraph={true}>
      The concept of publish or perish is corrupt in its essence and denigrates the natural altruist motivation to perform scientific research. Of course, the motto's results are convenient for those organizations that derive a significant part of their revenue from the administration of the publishing process. Ironically, those organizations are typically technical and scientific societies. As a result, they have become the strongest opponents of the Open Access Revolution. This retrograde attitude of scientific societies is clearly illustrated by the dismissal of a Nobel Prize winner from the American Chemical Society in response to the greedy attitude of the ACL to prevent the public online publication of a chemical database by the National Library of Medicine.
      </Typography>
      <Typography variant="body1" paragraph={true}>
       The real reason why researchers seek to publish today is because they are expected to have publications in their resumes. There is an implicit understanding that a certain number of publications per year are expected to be produced by every researcher. Researchers who do not fill up those unstated quotas are considered to be unfit for research or simply unproductive.
       The <strong>number</strong> of publications in your CV (not their quality, nor relevance, nor impact) is considered when you as a researcher seek to obtain:
       <List disablePadding={true}>
         <ListItem><ListItemText primary="A degree"></ListItemText></ListItem>
         <ListItem><ListItemText primary="A job in industry or academia"></ListItemText></ListItem>
         <ListItem><ListItemText primary="A tenure position in a university"></ListItemText></ListItem>
         <ListItem><ListItemText primary="A promotion"></ListItemText></ListItem>
         <ListItem><ListItemText primary="A grant from federal or state agencies"></ListItemText></ListItem>
       </List>
      </Typography>
      <Typography variant="body1" paragraph={true}>
      The Scientific Method was introduced by Galileo in the 1500's when he embarqued on a series of attempts to answer fundamental questions about physics by performing experiments.
      </Typography>
      <Box sx={{ my: 4 }} align="center">
        <center><GatsbyImage image={galileo.childImageSharp.gatsbyImageData} /></center>
        <Typography sx={{ mt: 6, mb: 3 }} color="text.secondary" align="center">
          Galileo Portrait by Sustermans.
        </Typography>
      </Box>
      <Typography variant="body1" paragraph={true}>
      Galileo was also at the center of the first Scientific Journal, which was published by the "Linceans", also known as the Society of the Lynx. The name of the society derived from the acute view of this animal which conveys the idea that careful observation of experiment was required for finding the truth about scientific matters.
      </Typography>
    </div>
  )
}<|MERGE_RESOLUTION|>--- conflicted
+++ resolved
@@ -1,14 +1,10 @@
 import * as React from 'react';
-<<<<<<< HEAD
 import Typography from '@mui/material/Typography';
-=======
-import Typography from '@material-ui/core/Typography';
-import ListItem from '@material-ui/core/ListItem';
-import ListItemText from '@material-ui/core/ListItemText';
-import List from '@material-ui/core/List';
-import Box from '@material-ui/core/Box';
+import ListItem from '@mui/material/ListItem';
+import ListItemText from '@mui/material/ListItemText';
+import List from '@mui/material/List';
+import Box from '@mui/material/Box';
 import { GatsbyImage } from "gatsby-plugin-image"
->>>>>>> 94359d25
 
 export default function Manifesto({ galileo }) {
   return (
