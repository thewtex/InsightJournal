import * as React from 'react';
<<<<<<< HEAD
import Typography from '@mui/material/Typography';
import MuiLink from '@mui/material/Link';
=======
import Typography from '@material-ui/core/Typography';
import MuiLink from '@material-ui/core/Link';
import Box from '@material-ui/core/Box';
import { GatsbyImage } from "gatsby-plugin-image"
>>>>>>> 94359d25

export default function JournalTechnology({ cartoon }) {
  return (
    <div>
      <Typography variant="subtitle2" paragraph={true}>
        Sustainable open science with the power of Web3 technology!
      </Typography>
      <Typography variant="overline" paragraph={true}>
        The Insight Journal 3 (IJ3) is an innovative undertaking to bring sustainability to reproducible research.
      </Typography>
      <Box sx={{ my: 4 }} align="center">
        <center><GatsbyImage image={cartoon.childImageSharp.gatsbyImageData} /></center>
        <Typography sx={{ mt: 6, mb: 3 }} color="text.secondary" align="center">
          <MuiLink target="_blank" rel="noreferrer" href="https://en.wikipedia.org/wiki/Turtles_all_the_way_down">It</MuiLink>'s <MuiLink target="_blank" rel="noreferrer" href="https://en.wikipedia.org/wiki/Merkle_tree">Merkle trees</MuiLink> all the way down. The IJ3 is based on <MuiLink target="_blank" rel="noreferrer" href="https://en.wikipedia.org/wiki/Git">Git</MuiLink>, <MuiLink target="_blank" rel="noreferrer" href="https://en.wikipedia.org/wiki/InterPlanetary_File_System">the InterPlanetary File System (IPFS)</MuiLink>, and <MuiLink target="_blank" rel="noreferrer" href="https://en.wikipedia.org/wiki/Ethereum">Ethereum</MuiLink>.
        </Typography>
      </Box>
      <Typography variant="body1" paragraph={true}>
        The <emph>Insight Journal 3 (IJ3)</emph> applies <MuiLink target="_blank" rel="noreferrer" href="https://www.youtube.com/watch?v=l44z35vabvA">Web3</MuiLink> technologies based on the principles of <strong>verifiability, decentralization,</strong> and <strong>incentive engineering</strong> to achieve these goals. 
      </Typography>
    </div>
  )
}<|MERGE_RESOLUTION|>--- conflicted
+++ resolved
@@ -1,13 +1,8 @@
 import * as React from 'react';
-<<<<<<< HEAD
 import Typography from '@mui/material/Typography';
 import MuiLink from '@mui/material/Link';
-=======
-import Typography from '@material-ui/core/Typography';
-import MuiLink from '@material-ui/core/Link';
-import Box from '@material-ui/core/Box';
+import Box from '@mui/material/Box';
 import { GatsbyImage } from "gatsby-plugin-image"
->>>>>>> 94359d25
 
 export default function JournalTechnology({ cartoon }) {
   return (
